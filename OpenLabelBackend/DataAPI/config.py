from typing import Final
import os
from pydantic_settings import BaseSettings

# Modify the environment variable to set the test database
os.environ["DB_TEST"] = "1"
class _Config(BaseSettings):

<<<<<<< HEAD
    DB_TEST: bool = os.getenv("DB_TEST", "0") == "1"

    mongo_url: str = None
    database_name: str = None

    def __init__(self, **kwargs):
        super().__init__(**kwargs)
        if self.DB_TEST:
            self.mongo_uri = "mongodb://localhost:27017/test_db" 
            self.database_name = "test_db"
        else:
            self.mongo_uri = os.getenv("MONGO_URI", "mongodb://localhost:27017/openlabel_db")
            self.database_name = os.getenv("DB_NAME", "openlabel_db")
=======
    mongo_uri: str = "mongodb://localhost:27017"
    database_name: str = "openlabel_db"

>>>>>>> b40038fe

CONFIG: Final[_Config] = _Config()
<|MERGE_RESOLUTION|>--- conflicted
+++ resolved
@@ -1,29 +1,24 @@
-from typing import Final
-import os
-from pydantic_settings import BaseSettings
-
-# Modify the environment variable to set the test database
-os.environ["DB_TEST"] = "1"
-class _Config(BaseSettings):
-
-<<<<<<< HEAD
-    DB_TEST: bool = os.getenv("DB_TEST", "0") == "1"
-
-    mongo_url: str = None
-    database_name: str = None
-
-    def __init__(self, **kwargs):
-        super().__init__(**kwargs)
-        if self.DB_TEST:
-            self.mongo_uri = "mongodb://localhost:27017/test_db" 
-            self.database_name = "test_db"
-        else:
-            self.mongo_uri = os.getenv("MONGO_URI", "mongodb://localhost:27017/openlabel_db")
-            self.database_name = os.getenv("DB_NAME", "openlabel_db")
-=======
-    mongo_uri: str = "mongodb://localhost:27017"
-    database_name: str = "openlabel_db"
-
->>>>>>> b40038fe
-
-CONFIG: Final[_Config] = _Config()
+from typing import Final
+import os
+from pydantic_settings import BaseSettings
+
+# Modify the environment variable to set the test database
+os.environ["DB_TEST"] = "1"
+class _Config(BaseSettings):
+
+    DB_TEST: bool = os.getenv("DB_TEST", "0") == "1"
+
+    mongo_url: str = None
+    database_name: str = None
+
+    def __init__(self, **kwargs):
+        super().__init__(**kwargs)
+        if self.DB_TEST:
+            self.mongo_uri = "mongodb://localhost:27017/test_db" 
+            self.database_name = "test_db"
+        else:
+            self.mongo_uri = os.getenv("MONGO_URI", "mongodb://localhost:27017/openlabel_db")
+            self.database_name = os.getenv("DB_NAME", "openlabel_db")
+
+
+CONFIG: Final[_Config] = _Config()