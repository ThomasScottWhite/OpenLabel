from __future__ import annotations

import logging
from io import BytesIO
from typing import Any, Final

from DataAPI import db, models
from DataAPI.auth_utils import auth_user
from fastapi import APIRouter, Depends, HTTPException, UploadFile, status
from pydantic import BaseModel

from .. import exceptions as exc

logger = logging.getLogger(__name__)

_section_name: Final[str] = "projects"

# Do not change the name of "router"!
router = APIRouter(prefix=f"/{_section_name}", tags=[_section_name])


@router.get("")
def get_projects(
    auth_token: models.TokenPayload = Depends(auth_user),
) -> list[models.Project]:
    # TODO: auth here? idk if it needs it
    return db.project.get_all_projects()


class CreateProjectRequest(BaseModel):
    name: str
    description: str
    dataType: models.DataType
    annotationType: models.AnnotationType
    isPublic: bool
    labels: list[str]


@router.post("", status_code=status.HTTP_201_CREATED)
def create_project(
    request: CreateProjectRequest, auth_token: models.TokenPayload = Depends(auth_user)
) -> models.HasProjectID:
    """Creates a new project.

    Args:
        request: The specifications of the new project.
        auth_token: The authentication token provided by the Authorization header.

    Raises:
        HTTPException: 400; if the specified name has already been taken for the creating user.

    Returns:
        The created project's ID.
    """

    try:
        project_id = db.project.create_project(
            name=request.name,
            description=request.description,
            data_type=request.dataType,
            annotation_type=request.annotationType,
            is_public=request.isPublic,
            created_by=auth_token.userId,
        )
        return models.HasProjectID(projectId=project_id)
    except exc.ProjectNameExists as e:
        raise HTTPException(status.HTTP_400_BAD_REQUEST, str(e))


@router.get("/{project_id}")
def get_project_by_id(
    project_id: models.ID
) -> models.ProjectWithFiles:
    # TODO: authentication?? should the user have to be part of the project to see it??
    # auth_token: models.TokenPayload = Depends(auth_user)
    project = db.project.get_project_by_id(project_id)

    if project is None:
        raise HTTPException(
            status.HTTP_404_NOT_FOUND,
            f"Project with ID {str(project_id)} does not exist.",
        )

    files = db.file.get_files_by_project(project_id)

    # # potential auth???
    # for member in project.members:
    #     if member.userId == auth_token.userId:
    #         break
    # else:  # only runs if loop doesn't break (i.e., if auth user is not in members)
    #     raise HTTPException(
    #         status.HTTP_403_FORBIDDEN, "Insufficient permissions to view this object."
    #     )

    return dict(**project.model_dump(), files=files)


@router.patch("/{project_id}", status_code=status.HTTP_204_NO_CONTENT)
def update_project_by_id(
    project_id: models.ID,
    data: dict,
    auth_token: models.TokenPayload = Depends(auth_user),
):
    # TODO: auth is in the function for this one

    try:
        db.project.update_project(project_id, data, auth_token.userId)
    except (exc.ResourceNotFound, exc.InvalidPatchMap, exc.ProjectNameExists) as e:
        raise HTTPException(status.HTTP_400_BAD_REQUEST, str(e))
    except exc.PermissionError as e:
        raise HTTPException(status.HTTP_403_FORBIDDEN, str(e))


class CreateProjectMemberRequest(BaseModel):
    user_id: models.ID
    role_name: str


@router.post("/{project_id}/members", status_code=status.HTTP_201_CREATED)
def add_member_to_project(
    project_id: models.ID,
    request: CreateProjectMemberRequest,
    auth_token: models.TokenPayload = Depends(auth_user),
):
    # TODO: auth is in the function for this one

    try:
        db.project.add_project_member(
            project_id, request.user_id, request.role_name, auth_token.userId
        )
    except (exc.InvalidPatchMap, exc.UserAlreadyExists) as e:
        raise HTTPException(status.HTTP_400_BAD_REQUEST, str(e))
    except exc.PermissionError as e:
        raise HTTPException(status.HTTP_403_FORBIDDEN, str(e))
    except exc.ResourceNotFound as e:
        raise HTTPException(status.HTTP_404_NOT_FOUND, str(e))


@router.get("/{project_id}/members")
def get_project_members(
    project_id: models.ID, auth_token: models.TokenPayload = Depends(auth_user)
) -> list[models.ProjectMemberDetails]:
    # TODO: do auth

    try:
        members = db.project.get_project_members(project_id)
        for member in members:
            member["role"]["roleId"] = member["role"].pop("_id")

        return members
    except exc.ResourceNotFound as e:
        raise HTTPException(status.HTTP_404_NOT_FOUND, str(e))


@router.get("/{project_id}/files")
def get_project_images(
    project_id: models.ID,
    auth_token: models.TokenPayload = Depends(auth_user),
    limit: int = 0,
) -> list[models.FileMeta]:
    # TODO: do auth

    try:
        return db.file.get_files_by_project(project_id, limit)
    except exc.ResourceNotFound as e:
        raise HTTPException(status.HTTP_404_NOT_FOUND, str(e))


@router.post("/{project_id}/files", status_code=status.HTTP_201_CREATED)
async def upload_images_to_project(
    project_id: models.ID,
    files: list[UploadFile],
    auth_token: models.TokenPayload = Depends(auth_user),
) -> list[models.FileMeta]:
    # TODO: do auth

<<<<<<< HEAD
    print(f"Uploading {len(files)} files to project {project_id}")
    print(files)
    print(auth_token)

    images: list[dict[str, Any]] = []
=======
    files: list[dict[str, Any]] = []
>>>>>>> 1fedef1e

    for file in files:
        contents = BytesIO(await file.read())
        await file.close()

        files.append(
            dict(
                file=contents,
                project_id=project_id,
                creator_id=auth_token.userId,
                filename=file.filename,
                content_type=file.content_type,
            )
        )

    return db.file.upload_files(files)
<|MERGE_RESOLUTION|>--- conflicted
+++ resolved
@@ -1,201 +1,194 @@
-from __future__ import annotations
-
-import logging
-from io import BytesIO
-from typing import Any, Final
-
-from DataAPI import db, models
-from DataAPI.auth_utils import auth_user
-from fastapi import APIRouter, Depends, HTTPException, UploadFile, status
-from pydantic import BaseModel
-
-from .. import exceptions as exc
-
-logger = logging.getLogger(__name__)
-
-_section_name: Final[str] = "projects"
-
-# Do not change the name of "router"!
-router = APIRouter(prefix=f"/{_section_name}", tags=[_section_name])
-
-
-@router.get("")
-def get_projects(
-    auth_token: models.TokenPayload = Depends(auth_user),
-) -> list[models.Project]:
-    # TODO: auth here? idk if it needs it
-    return db.project.get_all_projects()
-
-
-class CreateProjectRequest(BaseModel):
-    name: str
-    description: str
-    dataType: models.DataType
-    annotationType: models.AnnotationType
-    isPublic: bool
-    labels: list[str]
-
-
-@router.post("", status_code=status.HTTP_201_CREATED)
-def create_project(
-    request: CreateProjectRequest, auth_token: models.TokenPayload = Depends(auth_user)
-) -> models.HasProjectID:
-    """Creates a new project.
-
-    Args:
-        request: The specifications of the new project.
-        auth_token: The authentication token provided by the Authorization header.
-
-    Raises:
-        HTTPException: 400; if the specified name has already been taken for the creating user.
-
-    Returns:
-        The created project's ID.
-    """
-
-    try:
-        project_id = db.project.create_project(
-            name=request.name,
-            description=request.description,
-            data_type=request.dataType,
-            annotation_type=request.annotationType,
-            is_public=request.isPublic,
-            created_by=auth_token.userId,
-        )
-        return models.HasProjectID(projectId=project_id)
-    except exc.ProjectNameExists as e:
-        raise HTTPException(status.HTTP_400_BAD_REQUEST, str(e))
-
-
-@router.get("/{project_id}")
-def get_project_by_id(
-    project_id: models.ID
-) -> models.ProjectWithFiles:
-    # TODO: authentication?? should the user have to be part of the project to see it??
-    # auth_token: models.TokenPayload = Depends(auth_user)
-    project = db.project.get_project_by_id(project_id)
-
-    if project is None:
-        raise HTTPException(
-            status.HTTP_404_NOT_FOUND,
-            f"Project with ID {str(project_id)} does not exist.",
-        )
-
-    files = db.file.get_files_by_project(project_id)
-
-    # # potential auth???
-    # for member in project.members:
-    #     if member.userId == auth_token.userId:
-    #         break
-    # else:  # only runs if loop doesn't break (i.e., if auth user is not in members)
-    #     raise HTTPException(
-    #         status.HTTP_403_FORBIDDEN, "Insufficient permissions to view this object."
-    #     )
-
-    return dict(**project.model_dump(), files=files)
-
-
-@router.patch("/{project_id}", status_code=status.HTTP_204_NO_CONTENT)
-def update_project_by_id(
-    project_id: models.ID,
-    data: dict,
-    auth_token: models.TokenPayload = Depends(auth_user),
-):
-    # TODO: auth is in the function for this one
-
-    try:
-        db.project.update_project(project_id, data, auth_token.userId)
-    except (exc.ResourceNotFound, exc.InvalidPatchMap, exc.ProjectNameExists) as e:
-        raise HTTPException(status.HTTP_400_BAD_REQUEST, str(e))
-    except exc.PermissionError as e:
-        raise HTTPException(status.HTTP_403_FORBIDDEN, str(e))
-
-
-class CreateProjectMemberRequest(BaseModel):
-    user_id: models.ID
-    role_name: str
-
-
-@router.post("/{project_id}/members", status_code=status.HTTP_201_CREATED)
-def add_member_to_project(
-    project_id: models.ID,
-    request: CreateProjectMemberRequest,
-    auth_token: models.TokenPayload = Depends(auth_user),
-):
-    # TODO: auth is in the function for this one
-
-    try:
-        db.project.add_project_member(
-            project_id, request.user_id, request.role_name, auth_token.userId
-        )
-    except (exc.InvalidPatchMap, exc.UserAlreadyExists) as e:
-        raise HTTPException(status.HTTP_400_BAD_REQUEST, str(e))
-    except exc.PermissionError as e:
-        raise HTTPException(status.HTTP_403_FORBIDDEN, str(e))
-    except exc.ResourceNotFound as e:
-        raise HTTPException(status.HTTP_404_NOT_FOUND, str(e))
-
-
-@router.get("/{project_id}/members")
-def get_project_members(
-    project_id: models.ID, auth_token: models.TokenPayload = Depends(auth_user)
-) -> list[models.ProjectMemberDetails]:
-    # TODO: do auth
-
-    try:
-        members = db.project.get_project_members(project_id)
-        for member in members:
-            member["role"]["roleId"] = member["role"].pop("_id")
-
-        return members
-    except exc.ResourceNotFound as e:
-        raise HTTPException(status.HTTP_404_NOT_FOUND, str(e))
-
-
-@router.get("/{project_id}/files")
-def get_project_images(
-    project_id: models.ID,
-    auth_token: models.TokenPayload = Depends(auth_user),
-    limit: int = 0,
-) -> list[models.FileMeta]:
-    # TODO: do auth
-
-    try:
-        return db.file.get_files_by_project(project_id, limit)
-    except exc.ResourceNotFound as e:
-        raise HTTPException(status.HTTP_404_NOT_FOUND, str(e))
-
-
-@router.post("/{project_id}/files", status_code=status.HTTP_201_CREATED)
-async def upload_images_to_project(
-    project_id: models.ID,
-    files: list[UploadFile],
-    auth_token: models.TokenPayload = Depends(auth_user),
-) -> list[models.FileMeta]:
-    # TODO: do auth
-
-<<<<<<< HEAD
-    print(f"Uploading {len(files)} files to project {project_id}")
-    print(files)
-    print(auth_token)
-
-    images: list[dict[str, Any]] = []
-=======
-    files: list[dict[str, Any]] = []
->>>>>>> 1fedef1e
-
-    for file in files:
-        contents = BytesIO(await file.read())
-        await file.close()
-
-        files.append(
-            dict(
-                file=contents,
-                project_id=project_id,
-                creator_id=auth_token.userId,
-                filename=file.filename,
-                content_type=file.content_type,
-            )
-        )
-
-    return db.file.upload_files(files)
+from __future__ import annotations
+
+import logging
+from io import BytesIO
+from typing import Any, Final
+
+from DataAPI import db, models
+from DataAPI.auth_utils import auth_user
+from fastapi import APIRouter, Depends, HTTPException, UploadFile, status
+from pydantic import BaseModel
+
+from .. import exceptions as exc
+
+logger = logging.getLogger(__name__)
+
+_section_name: Final[str] = "projects"
+
+# Do not change the name of "router"!
+router = APIRouter(prefix=f"/{_section_name}", tags=[_section_name])
+
+
+@router.get("")
+def get_projects(
+    auth_token: models.TokenPayload = Depends(auth_user),
+) -> list[models.Project]:
+    # TODO: auth here? idk if it needs it
+    return db.project.get_all_projects()
+
+
+class CreateProjectRequest(BaseModel):
+    name: str
+    description: str
+    dataType: models.DataType
+    annotationType: models.AnnotationType
+    isPublic: bool
+    labels: list[str]
+
+
+@router.post("", status_code=status.HTTP_201_CREATED)
+def create_project(
+    request: CreateProjectRequest, auth_token: models.TokenPayload = Depends(auth_user)
+) -> models.HasProjectID:
+    """Creates a new project.
+
+    Args:
+        request: The specifications of the new project.
+        auth_token: The authentication token provided by the Authorization header.
+
+    Raises:
+        HTTPException: 400; if the specified name has already been taken for the creating user.
+
+    Returns:
+        The created project's ID.
+    """
+
+    try:
+        project_id = db.project.create_project(
+            name=request.name,
+            description=request.description,
+            data_type=request.dataType,
+            annotation_type=request.annotationType,
+            is_public=request.isPublic,
+            created_by=auth_token.userId,
+        )
+        return models.HasProjectID(projectId=project_id)
+    except exc.ProjectNameExists as e:
+        raise HTTPException(status.HTTP_400_BAD_REQUEST, str(e))
+
+
+@router.get("/{project_id}")
+def get_project_by_id(
+    project_id: models.ID
+) -> models.ProjectWithFiles:
+    # TODO: authentication?? should the user have to be part of the project to see it??
+    # auth_token: models.TokenPayload = Depends(auth_user)
+    project = db.project.get_project_by_id(project_id)
+
+    if project is None:
+        raise HTTPException(
+            status.HTTP_404_NOT_FOUND,
+            f"Project with ID {str(project_id)} does not exist.",
+        )
+
+    files = db.file.get_files_by_project(project_id)
+
+    # # potential auth???
+    # for member in project.members:
+    #     if member.userId == auth_token.userId:
+    #         break
+    # else:  # only runs if loop doesn't break (i.e., if auth user is not in members)
+    #     raise HTTPException(
+    #         status.HTTP_403_FORBIDDEN, "Insufficient permissions to view this object."
+    #     )
+
+    return dict(**project.model_dump(), files=files)
+
+
+@router.patch("/{project_id}", status_code=status.HTTP_204_NO_CONTENT)
+def update_project_by_id(
+    project_id: models.ID,
+    data: dict,
+    auth_token: models.TokenPayload = Depends(auth_user),
+):
+    # TODO: auth is in the function for this one
+
+    try:
+        db.project.update_project(project_id, data, auth_token.userId)
+    except (exc.ResourceNotFound, exc.InvalidPatchMap, exc.ProjectNameExists) as e:
+        raise HTTPException(status.HTTP_400_BAD_REQUEST, str(e))
+    except exc.PermissionError as e:
+        raise HTTPException(status.HTTP_403_FORBIDDEN, str(e))
+
+
+class CreateProjectMemberRequest(BaseModel):
+    user_id: models.ID
+    role_name: str
+
+
+@router.post("/{project_id}/members", status_code=status.HTTP_201_CREATED)
+def add_member_to_project(
+    project_id: models.ID,
+    request: CreateProjectMemberRequest,
+    auth_token: models.TokenPayload = Depends(auth_user),
+):
+    # TODO: auth is in the function for this one
+
+    try:
+        db.project.add_project_member(
+            project_id, request.user_id, request.role_name, auth_token.userId
+        )
+    except (exc.InvalidPatchMap, exc.UserAlreadyExists) as e:
+        raise HTTPException(status.HTTP_400_BAD_REQUEST, str(e))
+    except exc.PermissionError as e:
+        raise HTTPException(status.HTTP_403_FORBIDDEN, str(e))
+    except exc.ResourceNotFound as e:
+        raise HTTPException(status.HTTP_404_NOT_FOUND, str(e))
+
+
+@router.get("/{project_id}/members")
+def get_project_members(
+    project_id: models.ID, auth_token: models.TokenPayload = Depends(auth_user)
+) -> list[models.ProjectMemberDetails]:
+    # TODO: do auth
+
+    try:
+        members = db.project.get_project_members(project_id)
+        for member in members:
+            member["role"]["roleId"] = member["role"].pop("_id")
+
+        return members
+    except exc.ResourceNotFound as e:
+        raise HTTPException(status.HTTP_404_NOT_FOUND, str(e))
+
+
+@router.get("/{project_id}/files")
+def get_project_images(
+    project_id: models.ID,
+    auth_token: models.TokenPayload = Depends(auth_user),
+    limit: int = 0,
+) -> list[models.FileMeta]:
+    # TODO: do auth
+
+    try:
+        return db.file.get_files_by_project(project_id, limit)
+    except exc.ResourceNotFound as e:
+        raise HTTPException(status.HTTP_404_NOT_FOUND, str(e))
+
+
+@router.post("/{project_id}/files", status_code=status.HTTP_201_CREATED)
+async def upload_images_to_project(
+    project_id: models.ID,
+    files: list[UploadFile],
+    auth_token: models.TokenPayload = Depends(auth_user),
+) -> list[models.FileMeta]:
+    # TODO: do auth
+
+
+    files: list[dict[str, Any]] = []
+
+    for file in files:
+        contents = BytesIO(await file.read())
+        await file.close()
+
+        files.append(
+            dict(
+                file=contents,
+                project_id=project_id,
+                creator_id=auth_token.userId,
+                filename=file.filename,
+                content_type=file.content_type,
+            )
+        )
+
+    return db.file.upload_files(files)